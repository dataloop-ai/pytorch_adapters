from torch.utils.data import DataLoader
from imgaug import augmenters as iaa
import torchvision.transforms
import torch.optim as optim
import torch.nn.functional
import imgaug as ia
import pandas as pd
import numpy as np
import dtlpy as dl
import torch.nn
import logging
import torch
import json
import time
import copy
import tqdm
import os

from dtlpy.utilities.dataset_generators.dataset_generator import collate_torch
from dtlpy.utilities.dataset_generators.dataset_generator_torch import DatasetGeneratorTorch

logger = logging.getLogger('resnet-adapter')


class ModelAdapter(dl.BaseModelAdapter):
    """
    resnet Model adapter using pytorch.
    The class bind Dataloop model and snapshot entities with model code implementation
    """

    def __init__(self, model_entity):
        super(ModelAdapter, self).__init__(model_entity)
        self.device = torch.device("cuda:0" if torch.cuda.is_available() else "cpu")
        self.label_map = {}

    # ===============================
    # NEED TO IMPLEMENT THESE METHODS
    # ===============================
    # READ: https://pytorch.org/tutorials/beginner/saving_loading_models.html
    def load(self, local_path, **kwargs):
        """ Loads model and populates self.model with a `runnable` model

            Virtual method - need to implement

            This function is called by load_from_snapshot (download to local and then loads)

        :param local_path: `str` directory path in local FileSystem
        """
        weights_filename = self.snapshot.configuration.get('weights_filename', 'model.pth')
        classes_filename = self.snapshot.configuration.get('classes_filename', 'classes.json')
        # load classes
        with open(os.path.join(local_path, classes_filename)) as f:
            self.label_map = json.load(f)

        # load model arch and state
        model_path = os.path.join(local_path, weights_filename)
        logger.info("Loading a model from {}".format(local_path))
        self.model = torch.load(model_path)
        self.model.to(self.device)
        self.model.eval()
        # How to load the label_map from loaded model
        logger.info("Loaded model from {} successfully".format(model_path))

    def save(self, local_path, **kwargs):
        """ saves configuration and weights locally

            Virtual method - need to implement

            the function is called in save_to_snapshot which first save locally and then uploads to snapshot entity

        :param local_path: `str` directory path in local FileSystem
        """
        weights_filename = kwargs.get('weights_filename', 'model.pth')
        torch.save(self.model, os.path.join(local_path, weights_filename))
        self.snapshot.configuration['weights_filename'] = weights_filename
        self.snapshot.update()

    def train(self, data_path, output_path, **kwargs):
        """ Train the model according to data in local_path and save the snapshot to dump_path

            Virtual method - need to implement
        :param data_path: `str` local File System path to where the data was downloaded and converted at
        :param output_path: `str` local File System path where to dump training mid-results (checkpoints, logs...)
        """
        configuration = self.configuration
        num_epochs = configuration.get('num_epochs', 10)
        batch_size = configuration.get('batch_size', 64)
        input_size = configuration.get('input_size', 256)

        # sometimes = lambda aug: iaa.Sometimes(0.5, aug)
        # DATA TRANSFORMERS
        def gray_to_rgb(x):
            return x.convert('RGB')

        data_transforms = {
            'train': [
                iaa.Resize({"height": input_size, "width": input_size}),
                iaa.flip.Fliplr(p=0.5),
                iaa.flip.Flipud(p=0.2),
<<<<<<< HEAD
=======
                iaa.CropAndPad(percent=(-0.11, 0.11), pad_mode=ia.ALL, pad_cval=(0, 255)),
>>>>>>> 0eb4f239
                torchvision.transforms.ToPILImage(),
                gray_to_rgb,
                torchvision.transforms.ToTensor(),
                torchvision.transforms.Normalize([0.5, 0.5, 0.5], [0.5, 0.5, 0.5])
<<<<<<< HEAD
            ],
=======
            ]),
>>>>>>> 0eb4f239
            'val': [torchvision.transforms.ToPILImage(),
                    gray_to_rgb,
                    torchvision.transforms.Resize((input_size, input_size)),
                    torchvision.transforms.ToTensor(),
                    torchvision.transforms.Normalize([0.5, 0.5, 0.5], [0.5, 0.5, 0.5])]

        }

        ####################
        # Prepare the data #
        ####################
        train_dataset = DatasetGeneratorTorch(data_path=os.path.join(data_path, 'train'),
                                              dataset_entity=self.snapshot.dataset,
                                              annotation_type=dl.AnnotationType.CLASSIFICATION,
                                              transforms=data_transforms['train'],
                                              id_to_label_map=self.snapshot.configuration['id_to_label_map'],
                                              class_balancing=False
                                              )
        val_dataset = DatasetGeneratorTorch(data_path=os.path.join(data_path, 'validation'),
                                            dataset_entity=self.snapshot.dataset,
                                            annotation_type=dl.AnnotationType.CLASSIFICATION,
                                            transforms=data_transforms['val'],
                                            id_to_label_map=self.snapshot.configuration['id_to_label_map'],
                                            )

        dataloaders = {'train': DataLoader(train_dataset,
                                           batch_size=batch_size,
                                           shuffle=True,
                                           collate_fn=collate_torch),
                       'val': DataLoader(val_dataset,
                                         batch_size=batch_size,
                                         collate_fn=collate_torch,
                                         shuffle=True)}
        #################
        # prepare model #
        #################
        n_classes = len(train_dataset.id_to_label_map)
        logger.info('Setting last layer for {} classes'.format(n_classes))
        num_ftrs = self.model.fc.in_features
        self.model.fc = torch.nn.Linear(num_ftrs, n_classes)

        criterion = torch.nn.CrossEntropyLoss()
        # Observe that all parameters are being optimized
        optimizer = optim.SGD(self.model.parameters(), lr=0.001, momentum=0.9)
        # Decay LR by a factor of 0.1 every 7 epochs
        exp_lr_scheduler = optim.lr_scheduler.StepLR(optimizer, step_size=3, gamma=0.1)

        since = time.time()
        best_model_wts = copy.deepcopy(self.model.state_dict())

        # early stopping params
        best_loss = np.inf
        best_acc = 0.0
        not_improving_epochs = 0
        patience_epochs = 7
        end_training = False
        self.metrics = {'history': list()}
        #####
        self.model.to(device=self.device)
        for epoch in range(num_epochs):
            if end_training:
                break
            logger.info('Epoch {}/{} Start...'.format(epoch, num_epochs))
            epoch_time = time.time()
            # Each epoch has a training and validation phase
            for phase in ['train', 'val']:
                if phase == 'train':
                    self.model.train()  # Set model to training mode
                else:
                    self.model.eval()  # Set model to evaluate mode

                running_loss = 0.0
                running_corrects = 0
                total = 0

                # Iterate over data.
                with tqdm.tqdm(dataloaders[phase], unit="batch") as tepoch:
                    for batch in tepoch:
                        inputs = torch.stack(tuple(batch['image']), 0).to(self.device)
                        labels = torch.stack(tuple(batch['annotations']), 0).to(self.device).long().squeeze(1)

                        # zero the parameter gradients
                        optimizer.zero_grad()

                        # forward
                        # track history if only in train
                        with torch.set_grad_enabled(phase == 'train'):
                            outputs = self.model(inputs)
                            _, preds = torch.max(outputs, 1)
                            loss = criterion(outputs, labels)

                            # backward + optimize only if in training phase
                            if phase == 'train':
                                loss.backward()
                                optimizer.step()

                        # statistics
                        total += inputs.size(0)
                        running_loss += (loss.item() * inputs.size(0))
                        running_corrects += torch.sum(preds == labels.data).double().cpu().numpy()
                        epoch_acc = running_corrects / total
                        epoch_loss = running_loss / total
                        tepoch.set_postfix(loss=epoch_loss, accuracy=100. * epoch_acc)

                if phase == 'train':
                    exp_lr_scheduler.step()

                logger.info(
                    f'Epoch {epoch}/{num_epochs} - {phase} - Loss: {epoch_loss:.4f}, Acc: {epoch_acc:.4f}, Duration {(time.time() - epoch_time):.2f}')
                # deep copy the model
                self.metrics['history'].append({'phase': phase,
                                                'epoch': epoch,
                                                'loss': epoch_loss,
                                                'acc': epoch_acc})
                if phase == 'val':
                    if epoch_loss < best_loss:
                        not_improving_epochs = 0
                        best_loss = epoch_loss
                        best_acc = epoch_acc
                        best_model_wts = copy.deepcopy(self.model.state_dict())
                        logger.info(
                            f'Validation loss decreased ({best_loss:.6f} --> {epoch_loss:.6f}).  Saving model ...')
                    else:
                        not_improving_epochs += 1
                    if not_improving_epochs > patience_epochs:
                        end_training = True
                        logger.info(f'EarlyStopping counter: {not_improving_epochs} out of {patience_epochs}')
                ###############
                # save debugs #
                ###############

        time_elapsed = time.time() - since
        logger.info('Training complete in {:.0f}m {:.0f}s'.format(time_elapsed // 60, time_elapsed % 60))
        logger.info('Best val loss: {:4f}, best acc: {:4f}'.format(best_loss, best_acc))

        # load best model weights
        self.model.load_state_dict(best_model_wts)
        self.label_map = train_dataset.id_to_label_map

        #############
        # Confusion #
        #############
        self.metrics['confusion'] = dict()
        y_true_total = list()
        y_pred_total = list()
        labels = list(self.label_map.values())
        confusion_dict = dict()
        for phase in ['train', 'val']:
            y_true = list()
            y_pred = list()
            filepaths = list()
            for batch in dataloaders[phase]:
                xs = torch.stack(tuple(batch['image']), 0).to(self.device)
                ys = torch.stack(tuple(batch['annotations']), 0).to(self.device).long().squeeze()
                y_true.extend([self.label_map[int(y)] for y in ys])
                with torch.set_grad_enabled(False):
                    outputs = self.model(xs)
                    _, preds = torch.max(outputs, 1)
                y_pred.extend([self.label_map[int(l)] for l in preds])
                filepaths.extend(batch['image_filepath'])
            for t, p, file in zip(y_true, y_pred, filepaths):
                if t not in confusion_dict:
                    confusion_dict[t] = dict()
                if p not in confusion_dict[t]:
                    confusion_dict[t][p] = list()
                confusion_dict[t][p].append(file)
            s_true = pd.Series(y_true, name='Actual')
            s_pred = pd.Series(y_pred, name='Predicted')
            self.metrics['confusion'][phase] = pd.crosstab(s_true, s_pred).reindex(columns=labels,
                                                                                   index=labels,
                                                                                   fill_value=0)
            y_true_total.extend(y_true)
            y_pred_total.extend(y_pred)
        s_true = pd.Series(y_true_total, name='Actual')
        s_pred = pd.Series(y_pred_total, name='Predicted')
        self.metrics['confusion']['overall'] = pd.crosstab(s_true, s_pred).reindex(columns=labels,
                                                                                   index=labels,
                                                                                   fill_value=0)

    # def debug(self):
    #     import matplotlib.pyplot as plt
    #     if idx is None:
    #         idx = np.random.randint(self.__len__())
    #     data_item = train_dataset.__getitem__(idx)
    #     image = data_item.get('image')
    #     labels = data_item.get('labels')
    #     targets = data_item.get('annotations')
    #     annotations = train_dataset._to_dtlpy(targets=targets, labels=labels)
    #     marked_image = annotations.show(image=image,
    #                                     height=image.shape[0],
    #                                     width=image.shape[1],
    #                                     # alpha=0.8,
    #                                     with_text=False)
    #     if plot:
    #         plt.figure()
    #         plt.imshow(marked_image)
    #     if return_output:
    #         return marked_image, annotations

    def predict(self, batch, **kwargs):
        """ Model inference (predictions) on batch of images

            Virtual method - need to implement

        :param batch: `np.ndarray`
        :return: `list[dl.AnnotationCollection]` each collection is per each image / item in the batch
        """
        input_size = self.snapshot.configuration.get('input_size', 256)
        preprocess = torchvision.transforms.Compose(
            [
                torchvision.transforms.ToPILImage(),
                torchvision.transforms.Resize(input_size),
                torchvision.transforms.ToTensor(),
                torchvision.transforms.Normalize(mean=[0.5, 0.5, 0.5], std=[0.5, 0.5, 0.5])  # [-1, 1]
            ]
        )
        img_tensors = [preprocess(img.astype('uint8')) for img in batch]
        batch_tensor = torch.stack(img_tensors).to(self.device)
        preds_out = self.model(batch_tensor)
        percentages = torch.nn.functional.softmax(preds_out, dim=1)
        batch_predictions = list()
        for img_pred in percentages:
            pred_score, high_pred_index = torch.max(img_pred, 0)
            pred_label = self.label_map.get(str(high_pred_index.item()), 'UNKNOWN')
            collection = dl.AnnotationCollection()
            collection.add(annotation_definition=dl.Classification(label=pred_label),
                           model_info={'name': self.model_entity.name,
                                       'confidence': pred_score.item(),
                                       'model_id': self.model_entity.id,
                                       'snapshot_id': self.snapshot.id})
            logger.debug("Predicted {:20} ({:1.3f})".format(pred_label, pred_score))
            batch_predictions.append(collection)
        return batch_predictions

    def convert_from_dtlpy(self, data_path, **kwargs):
        """ Convert Dataloop structure data to model structured

            Virtual method - need to implement

            e.g. take dlp dir structure and construct annotation file

        :param data_path: `str` local File System directory path where
                           we already downloaded the data from dataloop platform
        :return:
        """

        ...


def _get_imagenet_label_json():
    import json
    with open('imagenet_labels_list.json', 'r') as fh:
        labels = json.load(fh)
    return labels


def model_creation(env: str = 'prod'):
    dl.setenv(env)
    project = dl.projects.get('DataloopModels')

    codebase = dl.GitCodebase(git_url='https://github.com/dataloop-ai/pytorch_adapters',
                              git_tag='master')
    model = project.models.create(model_name='ResNet',
                                  description='Global Dataloop ResNet implemeted in pytorch',
                                  output_type=dl.AnnotationType.CLASSIFICATION,
                                  is_global=True,
                                  codebase=codebase,
                                  tags=['torch'],
                                  default_configuration={
                                      'weights_filename': 'model.pth',
                                      'input_size': 256,
                                  },
                                  entry_point='resnet_adapter.py')
    return model


def snapshot_creation(project_name, model: dl.Model, env: str = 'prod', resnet_ver='50'):
    dl.setenv(env)
    project = dl.projects.get(project_name)
    bucket = dl.buckets.create(dl.BucketType.GCS,
                               gcs_project_name='viewo-main',
                               gcs_bucket_name='model-mgmt-snapshots',
                               gcs_prefix='ResNet{}'.format(resnet_ver))
    snapshot = model.snapshots.create(snapshot_name='pretrained-resnet{}'.format(resnet_ver),
                                      description='resnset{} pretrained on imagenet'.format(resnet_ver),
                                      tags=['pretrained', 'imagenet'],
                                      dataset_id=None,
                                      is_global=True,
                                      # status='trained',
                                      configuration={'weights_filename': 'model.pth',
                                                     'classes_filename': 'classes.json'},
                                      project_id=project.id,
                                      bucket=bucket,
                                      labels=_get_imagenet_label_json()
                                      )
    return snapshot


def model_and_snapshot_creation(env: str = 'prod', resnet_ver='50'):
    model = model_creation(env=env)
    print("Model : {} - {} created".format(model.name, model.id))
    snapshot = snapshot_creation(project_name, model=model, env=env, resnet_ver=resnet_ver)
    print("Snapshot : {} - {} created".format(snapshot.name, snapshot.id))
<|MERGE_RESOLUTION|>--- conflicted
+++ resolved
@@ -1,415 +1,407 @@
-from torch.utils.data import DataLoader
-from imgaug import augmenters as iaa
-import torchvision.transforms
-import torch.optim as optim
-import torch.nn.functional
-import imgaug as ia
-import pandas as pd
-import numpy as np
-import dtlpy as dl
-import torch.nn
-import logging
-import torch
-import json
-import time
-import copy
-import tqdm
-import os
-
-from dtlpy.utilities.dataset_generators.dataset_generator import collate_torch
-from dtlpy.utilities.dataset_generators.dataset_generator_torch import DatasetGeneratorTorch
-
-logger = logging.getLogger('resnet-adapter')
-
-
-class ModelAdapter(dl.BaseModelAdapter):
-    """
-    resnet Model adapter using pytorch.
-    The class bind Dataloop model and snapshot entities with model code implementation
-    """
-
-    def __init__(self, model_entity):
-        super(ModelAdapter, self).__init__(model_entity)
-        self.device = torch.device("cuda:0" if torch.cuda.is_available() else "cpu")
-        self.label_map = {}
-
-    # ===============================
-    # NEED TO IMPLEMENT THESE METHODS
-    # ===============================
-    # READ: https://pytorch.org/tutorials/beginner/saving_loading_models.html
-    def load(self, local_path, **kwargs):
-        """ Loads model and populates self.model with a `runnable` model
-
-            Virtual method - need to implement
-
-            This function is called by load_from_snapshot (download to local and then loads)
-
-        :param local_path: `str` directory path in local FileSystem
-        """
-        weights_filename = self.snapshot.configuration.get('weights_filename', 'model.pth')
-        classes_filename = self.snapshot.configuration.get('classes_filename', 'classes.json')
-        # load classes
-        with open(os.path.join(local_path, classes_filename)) as f:
-            self.label_map = json.load(f)
-
-        # load model arch and state
-        model_path = os.path.join(local_path, weights_filename)
-        logger.info("Loading a model from {}".format(local_path))
-        self.model = torch.load(model_path)
-        self.model.to(self.device)
-        self.model.eval()
-        # How to load the label_map from loaded model
-        logger.info("Loaded model from {} successfully".format(model_path))
-
-    def save(self, local_path, **kwargs):
-        """ saves configuration and weights locally
-
-            Virtual method - need to implement
-
-            the function is called in save_to_snapshot which first save locally and then uploads to snapshot entity
-
-        :param local_path: `str` directory path in local FileSystem
-        """
-        weights_filename = kwargs.get('weights_filename', 'model.pth')
-        torch.save(self.model, os.path.join(local_path, weights_filename))
-        self.snapshot.configuration['weights_filename'] = weights_filename
-        self.snapshot.update()
-
-    def train(self, data_path, output_path, **kwargs):
-        """ Train the model according to data in local_path and save the snapshot to dump_path
-
-            Virtual method - need to implement
-        :param data_path: `str` local File System path to where the data was downloaded and converted at
-        :param output_path: `str` local File System path where to dump training mid-results (checkpoints, logs...)
-        """
-        configuration = self.configuration
-        num_epochs = configuration.get('num_epochs', 10)
-        batch_size = configuration.get('batch_size', 64)
-        input_size = configuration.get('input_size', 256)
-
-        # sometimes = lambda aug: iaa.Sometimes(0.5, aug)
-        # DATA TRANSFORMERS
-        def gray_to_rgb(x):
-            return x.convert('RGB')
-
-        data_transforms = {
-            'train': [
-                iaa.Resize({"height": input_size, "width": input_size}),
-                iaa.flip.Fliplr(p=0.5),
-                iaa.flip.Flipud(p=0.2),
-<<<<<<< HEAD
-=======
-                iaa.CropAndPad(percent=(-0.11, 0.11), pad_mode=ia.ALL, pad_cval=(0, 255)),
->>>>>>> 0eb4f239
-                torchvision.transforms.ToPILImage(),
-                gray_to_rgb,
-                torchvision.transforms.ToTensor(),
-                torchvision.transforms.Normalize([0.5, 0.5, 0.5], [0.5, 0.5, 0.5])
-<<<<<<< HEAD
-            ],
-=======
-            ]),
->>>>>>> 0eb4f239
-            'val': [torchvision.transforms.ToPILImage(),
-                    gray_to_rgb,
-                    torchvision.transforms.Resize((input_size, input_size)),
-                    torchvision.transforms.ToTensor(),
-                    torchvision.transforms.Normalize([0.5, 0.5, 0.5], [0.5, 0.5, 0.5])]
-
-        }
-
-        ####################
-        # Prepare the data #
-        ####################
-        train_dataset = DatasetGeneratorTorch(data_path=os.path.join(data_path, 'train'),
-                                              dataset_entity=self.snapshot.dataset,
-                                              annotation_type=dl.AnnotationType.CLASSIFICATION,
-                                              transforms=data_transforms['train'],
-                                              id_to_label_map=self.snapshot.configuration['id_to_label_map'],
-                                              class_balancing=False
-                                              )
-        val_dataset = DatasetGeneratorTorch(data_path=os.path.join(data_path, 'validation'),
-                                            dataset_entity=self.snapshot.dataset,
-                                            annotation_type=dl.AnnotationType.CLASSIFICATION,
-                                            transforms=data_transforms['val'],
-                                            id_to_label_map=self.snapshot.configuration['id_to_label_map'],
-                                            )
-
-        dataloaders = {'train': DataLoader(train_dataset,
-                                           batch_size=batch_size,
-                                           shuffle=True,
-                                           collate_fn=collate_torch),
-                       'val': DataLoader(val_dataset,
-                                         batch_size=batch_size,
-                                         collate_fn=collate_torch,
-                                         shuffle=True)}
-        #################
-        # prepare model #
-        #################
-        n_classes = len(train_dataset.id_to_label_map)
-        logger.info('Setting last layer for {} classes'.format(n_classes))
-        num_ftrs = self.model.fc.in_features
-        self.model.fc = torch.nn.Linear(num_ftrs, n_classes)
-
-        criterion = torch.nn.CrossEntropyLoss()
-        # Observe that all parameters are being optimized
-        optimizer = optim.SGD(self.model.parameters(), lr=0.001, momentum=0.9)
-        # Decay LR by a factor of 0.1 every 7 epochs
-        exp_lr_scheduler = optim.lr_scheduler.StepLR(optimizer, step_size=3, gamma=0.1)
-
-        since = time.time()
-        best_model_wts = copy.deepcopy(self.model.state_dict())
-
-        # early stopping params
-        best_loss = np.inf
-        best_acc = 0.0
-        not_improving_epochs = 0
-        patience_epochs = 7
-        end_training = False
-        self.metrics = {'history': list()}
-        #####
-        self.model.to(device=self.device)
-        for epoch in range(num_epochs):
-            if end_training:
-                break
-            logger.info('Epoch {}/{} Start...'.format(epoch, num_epochs))
-            epoch_time = time.time()
-            # Each epoch has a training and validation phase
-            for phase in ['train', 'val']:
-                if phase == 'train':
-                    self.model.train()  # Set model to training mode
-                else:
-                    self.model.eval()  # Set model to evaluate mode
-
-                running_loss = 0.0
-                running_corrects = 0
-                total = 0
-
-                # Iterate over data.
-                with tqdm.tqdm(dataloaders[phase], unit="batch") as tepoch:
-                    for batch in tepoch:
-                        inputs = torch.stack(tuple(batch['image']), 0).to(self.device)
-                        labels = torch.stack(tuple(batch['annotations']), 0).to(self.device).long().squeeze(1)
-
-                        # zero the parameter gradients
-                        optimizer.zero_grad()
-
-                        # forward
-                        # track history if only in train
-                        with torch.set_grad_enabled(phase == 'train'):
-                            outputs = self.model(inputs)
-                            _, preds = torch.max(outputs, 1)
-                            loss = criterion(outputs, labels)
-
-                            # backward + optimize only if in training phase
-                            if phase == 'train':
-                                loss.backward()
-                                optimizer.step()
-
-                        # statistics
-                        total += inputs.size(0)
-                        running_loss += (loss.item() * inputs.size(0))
-                        running_corrects += torch.sum(preds == labels.data).double().cpu().numpy()
-                        epoch_acc = running_corrects / total
-                        epoch_loss = running_loss / total
-                        tepoch.set_postfix(loss=epoch_loss, accuracy=100. * epoch_acc)
-
-                if phase == 'train':
-                    exp_lr_scheduler.step()
-
-                logger.info(
-                    f'Epoch {epoch}/{num_epochs} - {phase} - Loss: {epoch_loss:.4f}, Acc: {epoch_acc:.4f}, Duration {(time.time() - epoch_time):.2f}')
-                # deep copy the model
-                self.metrics['history'].append({'phase': phase,
-                                                'epoch': epoch,
-                                                'loss': epoch_loss,
-                                                'acc': epoch_acc})
-                if phase == 'val':
-                    if epoch_loss < best_loss:
-                        not_improving_epochs = 0
-                        best_loss = epoch_loss
-                        best_acc = epoch_acc
-                        best_model_wts = copy.deepcopy(self.model.state_dict())
-                        logger.info(
-                            f'Validation loss decreased ({best_loss:.6f} --> {epoch_loss:.6f}).  Saving model ...')
-                    else:
-                        not_improving_epochs += 1
-                    if not_improving_epochs > patience_epochs:
-                        end_training = True
-                        logger.info(f'EarlyStopping counter: {not_improving_epochs} out of {patience_epochs}')
-                ###############
-                # save debugs #
-                ###############
-
-        time_elapsed = time.time() - since
-        logger.info('Training complete in {:.0f}m {:.0f}s'.format(time_elapsed // 60, time_elapsed % 60))
-        logger.info('Best val loss: {:4f}, best acc: {:4f}'.format(best_loss, best_acc))
-
-        # load best model weights
-        self.model.load_state_dict(best_model_wts)
-        self.label_map = train_dataset.id_to_label_map
-
-        #############
-        # Confusion #
-        #############
-        self.metrics['confusion'] = dict()
-        y_true_total = list()
-        y_pred_total = list()
-        labels = list(self.label_map.values())
-        confusion_dict = dict()
-        for phase in ['train', 'val']:
-            y_true = list()
-            y_pred = list()
-            filepaths = list()
-            for batch in dataloaders[phase]:
-                xs = torch.stack(tuple(batch['image']), 0).to(self.device)
-                ys = torch.stack(tuple(batch['annotations']), 0).to(self.device).long().squeeze()
-                y_true.extend([self.label_map[int(y)] for y in ys])
-                with torch.set_grad_enabled(False):
-                    outputs = self.model(xs)
-                    _, preds = torch.max(outputs, 1)
-                y_pred.extend([self.label_map[int(l)] for l in preds])
-                filepaths.extend(batch['image_filepath'])
-            for t, p, file in zip(y_true, y_pred, filepaths):
-                if t not in confusion_dict:
-                    confusion_dict[t] = dict()
-                if p not in confusion_dict[t]:
-                    confusion_dict[t][p] = list()
-                confusion_dict[t][p].append(file)
-            s_true = pd.Series(y_true, name='Actual')
-            s_pred = pd.Series(y_pred, name='Predicted')
-            self.metrics['confusion'][phase] = pd.crosstab(s_true, s_pred).reindex(columns=labels,
-                                                                                   index=labels,
-                                                                                   fill_value=0)
-            y_true_total.extend(y_true)
-            y_pred_total.extend(y_pred)
-        s_true = pd.Series(y_true_total, name='Actual')
-        s_pred = pd.Series(y_pred_total, name='Predicted')
-        self.metrics['confusion']['overall'] = pd.crosstab(s_true, s_pred).reindex(columns=labels,
-                                                                                   index=labels,
-                                                                                   fill_value=0)
-
-    # def debug(self):
-    #     import matplotlib.pyplot as plt
-    #     if idx is None:
-    #         idx = np.random.randint(self.__len__())
-    #     data_item = train_dataset.__getitem__(idx)
-    #     image = data_item.get('image')
-    #     labels = data_item.get('labels')
-    #     targets = data_item.get('annotations')
-    #     annotations = train_dataset._to_dtlpy(targets=targets, labels=labels)
-    #     marked_image = annotations.show(image=image,
-    #                                     height=image.shape[0],
-    #                                     width=image.shape[1],
-    #                                     # alpha=0.8,
-    #                                     with_text=False)
-    #     if plot:
-    #         plt.figure()
-    #         plt.imshow(marked_image)
-    #     if return_output:
-    #         return marked_image, annotations
-
-    def predict(self, batch, **kwargs):
-        """ Model inference (predictions) on batch of images
-
-            Virtual method - need to implement
-
-        :param batch: `np.ndarray`
-        :return: `list[dl.AnnotationCollection]` each collection is per each image / item in the batch
-        """
-        input_size = self.snapshot.configuration.get('input_size', 256)
-        preprocess = torchvision.transforms.Compose(
-            [
-                torchvision.transforms.ToPILImage(),
-                torchvision.transforms.Resize(input_size),
-                torchvision.transforms.ToTensor(),
-                torchvision.transforms.Normalize(mean=[0.5, 0.5, 0.5], std=[0.5, 0.5, 0.5])  # [-1, 1]
-            ]
-        )
-        img_tensors = [preprocess(img.astype('uint8')) for img in batch]
-        batch_tensor = torch.stack(img_tensors).to(self.device)
-        preds_out = self.model(batch_tensor)
-        percentages = torch.nn.functional.softmax(preds_out, dim=1)
-        batch_predictions = list()
-        for img_pred in percentages:
-            pred_score, high_pred_index = torch.max(img_pred, 0)
-            pred_label = self.label_map.get(str(high_pred_index.item()), 'UNKNOWN')
-            collection = dl.AnnotationCollection()
-            collection.add(annotation_definition=dl.Classification(label=pred_label),
-                           model_info={'name': self.model_entity.name,
-                                       'confidence': pred_score.item(),
-                                       'model_id': self.model_entity.id,
-                                       'snapshot_id': self.snapshot.id})
-            logger.debug("Predicted {:20} ({:1.3f})".format(pred_label, pred_score))
-            batch_predictions.append(collection)
-        return batch_predictions
-
-    def convert_from_dtlpy(self, data_path, **kwargs):
-        """ Convert Dataloop structure data to model structured
-
-            Virtual method - need to implement
-
-            e.g. take dlp dir structure and construct annotation file
-
-        :param data_path: `str` local File System directory path where
-                           we already downloaded the data from dataloop platform
-        :return:
-        """
-
-        ...
-
-
-def _get_imagenet_label_json():
-    import json
-    with open('imagenet_labels_list.json', 'r') as fh:
-        labels = json.load(fh)
-    return labels
-
-
-def model_creation(env: str = 'prod'):
-    dl.setenv(env)
-    project = dl.projects.get('DataloopModels')
-
-    codebase = dl.GitCodebase(git_url='https://github.com/dataloop-ai/pytorch_adapters',
-                              git_tag='master')
-    model = project.models.create(model_name='ResNet',
-                                  description='Global Dataloop ResNet implemeted in pytorch',
-                                  output_type=dl.AnnotationType.CLASSIFICATION,
-                                  is_global=True,
-                                  codebase=codebase,
-                                  tags=['torch'],
-                                  default_configuration={
-                                      'weights_filename': 'model.pth',
-                                      'input_size': 256,
-                                  },
-                                  entry_point='resnet_adapter.py')
-    return model
-
-
-def snapshot_creation(project_name, model: dl.Model, env: str = 'prod', resnet_ver='50'):
-    dl.setenv(env)
-    project = dl.projects.get(project_name)
-    bucket = dl.buckets.create(dl.BucketType.GCS,
-                               gcs_project_name='viewo-main',
-                               gcs_bucket_name='model-mgmt-snapshots',
-                               gcs_prefix='ResNet{}'.format(resnet_ver))
-    snapshot = model.snapshots.create(snapshot_name='pretrained-resnet{}'.format(resnet_ver),
-                                      description='resnset{} pretrained on imagenet'.format(resnet_ver),
-                                      tags=['pretrained', 'imagenet'],
-                                      dataset_id=None,
-                                      is_global=True,
-                                      # status='trained',
-                                      configuration={'weights_filename': 'model.pth',
-                                                     'classes_filename': 'classes.json'},
-                                      project_id=project.id,
-                                      bucket=bucket,
-                                      labels=_get_imagenet_label_json()
-                                      )
-    return snapshot
-
-
-def model_and_snapshot_creation(env: str = 'prod', resnet_ver='50'):
-    model = model_creation(env=env)
-    print("Model : {} - {} created".format(model.name, model.id))
-    snapshot = snapshot_creation(project_name, model=model, env=env, resnet_ver=resnet_ver)
-    print("Snapshot : {} - {} created".format(snapshot.name, snapshot.id))
+from torch.utils.data import DataLoader
+from imgaug import augmenters as iaa
+import torchvision.transforms
+import torch.optim as optim
+import torch.nn.functional
+import imgaug as ia
+import pandas as pd
+import numpy as np
+import dtlpy as dl
+import torch.nn
+import logging
+import torch
+import json
+import time
+import copy
+import tqdm
+import os
+
+from dtlpy.utilities.dataset_generators.dataset_generator import collate_torch
+from dtlpy.utilities.dataset_generators.dataset_generator_torch import DatasetGeneratorTorch
+
+logger = logging.getLogger('resnet-adapter')
+
+
+class ModelAdapter(dl.BaseModelAdapter):
+    """
+    resnet Model adapter using pytorch.
+    The class bind Dataloop model and snapshot entities with model code implementation
+    """
+
+    def __init__(self, model_entity):
+        super(ModelAdapter, self).__init__(model_entity)
+        self.device = torch.device("cuda:0" if torch.cuda.is_available() else "cpu")
+        self.label_map = {}
+
+    # ===============================
+    # NEED TO IMPLEMENT THESE METHODS
+    # ===============================
+    # READ: https://pytorch.org/tutorials/beginner/saving_loading_models.html
+    def load(self, local_path, **kwargs):
+        """ Loads model and populates self.model with a `runnable` model
+
+            Virtual method - need to implement
+
+            This function is called by load_from_snapshot (download to local and then loads)
+
+        :param local_path: `str` directory path in local FileSystem
+        """
+        weights_filename = self.snapshot.configuration.get('weights_filename', 'model.pth')
+        classes_filename = self.snapshot.configuration.get('classes_filename', 'classes.json')
+        # load classes
+        with open(os.path.join(local_path, classes_filename)) as f:
+            self.label_map = json.load(f)
+
+        # load model arch and state
+        model_path = os.path.join(local_path, weights_filename)
+        logger.info("Loading a model from {}".format(local_path))
+        self.model = torch.load(model_path)
+        self.model.to(self.device)
+        self.model.eval()
+        # How to load the label_map from loaded model
+        logger.info("Loaded model from {} successfully".format(model_path))
+
+    def save(self, local_path, **kwargs):
+        """ saves configuration and weights locally
+
+            Virtual method - need to implement
+
+            the function is called in save_to_snapshot which first save locally and then uploads to snapshot entity
+
+        :param local_path: `str` directory path in local FileSystem
+        """
+        weights_filename = kwargs.get('weights_filename', 'model.pth')
+        torch.save(self.model, os.path.join(local_path, weights_filename))
+        self.snapshot.configuration['weights_filename'] = weights_filename
+        self.snapshot.update()
+
+    def train(self, data_path, output_path, **kwargs):
+        """ Train the model according to data in local_path and save the snapshot to dump_path
+
+            Virtual method - need to implement
+        :param data_path: `str` local File System path to where the data was downloaded and converted at
+        :param output_path: `str` local File System path where to dump training mid-results (checkpoints, logs...)
+        """
+        configuration = self.configuration
+        num_epochs = configuration.get('num_epochs', 10)
+        batch_size = configuration.get('batch_size', 64)
+        input_size = configuration.get('input_size', 256)
+
+        # sometimes = lambda aug: iaa.Sometimes(0.5, aug)
+        # DATA TRANSFORMERS
+        def gray_to_rgb(x):
+            return x.convert('RGB')
+
+        data_transforms = {
+            'train': [
+                iaa.Resize({"height": input_size, "width": input_size}),
+                iaa.flip.Fliplr(p=0.5),
+                iaa.flip.Flipud(p=0.2),
+                torchvision.transforms.ToPILImage(),
+                gray_to_rgb,
+                torchvision.transforms.ToTensor(),
+                torchvision.transforms.Normalize([0.5, 0.5, 0.5], [0.5, 0.5, 0.5])
+            ],
+            'val': [torchvision.transforms.ToPILImage(),
+                    gray_to_rgb,
+                    torchvision.transforms.Resize((input_size, input_size)),
+                    torchvision.transforms.ToTensor(),
+                    torchvision.transforms.Normalize([0.5, 0.5, 0.5], [0.5, 0.5, 0.5])]
+
+        }
+
+        ####################
+        # Prepare the data #
+        ####################
+        train_dataset = DatasetGeneratorTorch(data_path=os.path.join(data_path, 'train'),
+                                              dataset_entity=self.snapshot.dataset,
+                                              annotation_type=dl.AnnotationType.CLASSIFICATION,
+                                              transforms=data_transforms['train'],
+                                              id_to_label_map=self.snapshot.configuration['id_to_label_map'],
+                                              class_balancing=False
+                                              )
+        val_dataset = DatasetGeneratorTorch(data_path=os.path.join(data_path, 'validation'),
+                                            dataset_entity=self.snapshot.dataset,
+                                            annotation_type=dl.AnnotationType.CLASSIFICATION,
+                                            transforms=data_transforms['val'],
+                                            id_to_label_map=self.snapshot.configuration['id_to_label_map'],
+                                            )
+
+        dataloaders = {'train': DataLoader(train_dataset,
+                                           batch_size=batch_size,
+                                           shuffle=True,
+                                           collate_fn=collate_torch),
+                       'val': DataLoader(val_dataset,
+                                         batch_size=batch_size,
+                                         collate_fn=collate_torch,
+                                         shuffle=True)}
+        #################
+        # prepare model #
+        #################
+        n_classes = len(train_dataset.id_to_label_map)
+        logger.info('Setting last layer for {} classes'.format(n_classes))
+        num_ftrs = self.model.fc.in_features
+        self.model.fc = torch.nn.Linear(num_ftrs, n_classes)
+
+        criterion = torch.nn.CrossEntropyLoss()
+        # Observe that all parameters are being optimized
+        optimizer = optim.SGD(self.model.parameters(), lr=0.001, momentum=0.9)
+        # Decay LR by a factor of 0.1 every 7 epochs
+        exp_lr_scheduler = optim.lr_scheduler.StepLR(optimizer, step_size=3, gamma=0.1)
+
+        since = time.time()
+        best_model_wts = copy.deepcopy(self.model.state_dict())
+
+        # early stopping params
+        best_loss = np.inf
+        best_acc = 0.0
+        not_improving_epochs = 0
+        patience_epochs = 7
+        end_training = False
+        self.metrics = {'history': list()}
+        #####
+        self.model.to(device=self.device)
+        for epoch in range(num_epochs):
+            if end_training:
+                break
+            logger.info('Epoch {}/{} Start...'.format(epoch, num_epochs))
+            epoch_time = time.time()
+            # Each epoch has a training and validation phase
+            for phase in ['train', 'val']:
+                if phase == 'train':
+                    self.model.train()  # Set model to training mode
+                else:
+                    self.model.eval()  # Set model to evaluate mode
+
+                running_loss = 0.0
+                running_corrects = 0
+                total = 0
+
+                # Iterate over data.
+                with tqdm.tqdm(dataloaders[phase], unit="batch") as tepoch:
+                    for batch in tepoch:
+                        inputs = torch.stack(tuple(batch['image']), 0).to(self.device)
+                        labels = torch.stack(tuple(batch['annotations']), 0).to(self.device).long().squeeze(1)
+
+                        # zero the parameter gradients
+                        optimizer.zero_grad()
+
+                        # forward
+                        # track history if only in train
+                        with torch.set_grad_enabled(phase == 'train'):
+                            outputs = self.model(inputs)
+                            _, preds = torch.max(outputs, 1)
+                            loss = criterion(outputs, labels)
+
+                            # backward + optimize only if in training phase
+                            if phase == 'train':
+                                loss.backward()
+                                optimizer.step()
+
+                        # statistics
+                        total += inputs.size(0)
+                        running_loss += (loss.item() * inputs.size(0))
+                        running_corrects += torch.sum(preds == labels.data).double().cpu().numpy()
+                        epoch_acc = running_corrects / total
+                        epoch_loss = running_loss / total
+                        tepoch.set_postfix(loss=epoch_loss, accuracy=100. * epoch_acc)
+
+                if phase == 'train':
+                    exp_lr_scheduler.step()
+
+                logger.info(
+                    f'Epoch {epoch}/{num_epochs} - {phase} - Loss: {epoch_loss:.4f}, Acc: {epoch_acc:.4f}, Duration {(time.time() - epoch_time):.2f}')
+                # deep copy the model
+                self.metrics['history'].append({'phase': phase,
+                                                'epoch': epoch,
+                                                'loss': epoch_loss,
+                                                'acc': epoch_acc})
+                if phase == 'val':
+                    if epoch_loss < best_loss:
+                        not_improving_epochs = 0
+                        best_loss = epoch_loss
+                        best_acc = epoch_acc
+                        best_model_wts = copy.deepcopy(self.model.state_dict())
+                        logger.info(
+                            f'Validation loss decreased ({best_loss:.6f} --> {epoch_loss:.6f}).  Saving model ...')
+                    else:
+                        not_improving_epochs += 1
+                    if not_improving_epochs > patience_epochs:
+                        end_training = True
+                        logger.info(f'EarlyStopping counter: {not_improving_epochs} out of {patience_epochs}')
+                ###############
+                # save debugs #
+                ###############
+
+        time_elapsed = time.time() - since
+        logger.info('Training complete in {:.0f}m {:.0f}s'.format(time_elapsed // 60, time_elapsed % 60))
+        logger.info('Best val loss: {:4f}, best acc: {:4f}'.format(best_loss, best_acc))
+
+        # load best model weights
+        self.model.load_state_dict(best_model_wts)
+        self.label_map = train_dataset.id_to_label_map
+
+        #############
+        # Confusion #
+        #############
+        self.metrics['confusion'] = dict()
+        y_true_total = list()
+        y_pred_total = list()
+        labels = list(self.label_map.values())
+        confusion_dict = dict()
+        for phase in ['train', 'val']:
+            y_true = list()
+            y_pred = list()
+            filepaths = list()
+            for batch in dataloaders[phase]:
+                xs = torch.stack(tuple(batch['image']), 0).to(self.device)
+                ys = torch.stack(tuple(batch['annotations']), 0).to(self.device).long().squeeze()
+                y_true.extend([self.label_map[int(y)] for y in ys])
+                with torch.set_grad_enabled(False):
+                    outputs = self.model(xs)
+                    _, preds = torch.max(outputs, 1)
+                y_pred.extend([self.label_map[int(l)] for l in preds])
+                filepaths.extend(batch['image_filepath'])
+            for t, p, file in zip(y_true, y_pred, filepaths):
+                if t not in confusion_dict:
+                    confusion_dict[t] = dict()
+                if p not in confusion_dict[t]:
+                    confusion_dict[t][p] = list()
+                confusion_dict[t][p].append(file)
+            s_true = pd.Series(y_true, name='Actual')
+            s_pred = pd.Series(y_pred, name='Predicted')
+            self.metrics['confusion'][phase] = pd.crosstab(s_true, s_pred).reindex(columns=labels,
+                                                                                   index=labels,
+                                                                                   fill_value=0)
+            y_true_total.extend(y_true)
+            y_pred_total.extend(y_pred)
+        s_true = pd.Series(y_true_total, name='Actual')
+        s_pred = pd.Series(y_pred_total, name='Predicted')
+        self.metrics['confusion']['overall'] = pd.crosstab(s_true, s_pred).reindex(columns=labels,
+                                                                                   index=labels,
+                                                                                   fill_value=0)
+
+    # def debug(self):
+    #     import matplotlib.pyplot as plt
+    #     if idx is None:
+    #         idx = np.random.randint(self.__len__())
+    #     data_item = train_dataset.__getitem__(idx)
+    #     image = data_item.get('image')
+    #     labels = data_item.get('labels')
+    #     targets = data_item.get('annotations')
+    #     annotations = train_dataset._to_dtlpy(targets=targets, labels=labels)
+    #     marked_image = annotations.show(image=image,
+    #                                     height=image.shape[0],
+    #                                     width=image.shape[1],
+    #                                     # alpha=0.8,
+    #                                     with_text=False)
+    #     if plot:
+    #         plt.figure()
+    #         plt.imshow(marked_image)
+    #     if return_output:
+    #         return marked_image, annotations
+
+    def predict(self, batch, **kwargs):
+        """ Model inference (predictions) on batch of images
+
+            Virtual method - need to implement
+
+        :param batch: `np.ndarray`
+        :return: `list[dl.AnnotationCollection]` each collection is per each image / item in the batch
+        """
+        input_size = self.snapshot.configuration.get('input_size', 256)
+        preprocess = torchvision.transforms.Compose(
+            [
+                torchvision.transforms.ToPILImage(),
+                torchvision.transforms.Resize(input_size),
+                torchvision.transforms.ToTensor(),
+                torchvision.transforms.Normalize(mean=[0.5, 0.5, 0.5], std=[0.5, 0.5, 0.5])  # [-1, 1]
+            ]
+        )
+        img_tensors = [preprocess(img.astype('uint8')) for img in batch]
+        batch_tensor = torch.stack(img_tensors).to(self.device)
+        preds_out = self.model(batch_tensor)
+        percentages = torch.nn.functional.softmax(preds_out, dim=1)
+        batch_predictions = list()
+        for img_pred in percentages:
+            pred_score, high_pred_index = torch.max(img_pred, 0)
+            pred_label = self.label_map.get(str(high_pred_index.item()), 'UNKNOWN')
+            collection = dl.AnnotationCollection()
+            collection.add(annotation_definition=dl.Classification(label=pred_label),
+                           model_info={'name': self.model_entity.name,
+                                       'confidence': pred_score.item(),
+                                       'model_id': self.model_entity.id,
+                                       'snapshot_id': self.snapshot.id})
+            logger.debug("Predicted {:20} ({:1.3f})".format(pred_label, pred_score))
+            batch_predictions.append(collection)
+        return batch_predictions
+
+    def convert_from_dtlpy(self, data_path, **kwargs):
+        """ Convert Dataloop structure data to model structured
+
+            Virtual method - need to implement
+
+            e.g. take dlp dir structure and construct annotation file
+
+        :param data_path: `str` local File System directory path where
+                           we already downloaded the data from dataloop platform
+        :return:
+        """
+
+        ...
+
+
+def _get_imagenet_label_json():
+    import json
+    with open('imagenet_labels_list.json', 'r') as fh:
+        labels = json.load(fh)
+    return labels
+
+
+def model_creation(env: str = 'prod'):
+    dl.setenv(env)
+    project = dl.projects.get('DataloopModels')
+
+    codebase = dl.GitCodebase(git_url='https://github.com/dataloop-ai/pytorch_adapters',
+                              git_tag='master')
+    model = project.models.create(model_name='ResNet',
+                                  description='Global Dataloop ResNet implemeted in pytorch',
+                                  output_type=dl.AnnotationType.CLASSIFICATION,
+                                  is_global=True,
+                                  codebase=codebase,
+                                  tags=['torch'],
+                                  default_configuration={
+                                      'weights_filename': 'model.pth',
+                                      'input_size': 256,
+                                  },
+                                  entry_point='resnet_adapter.py')
+    return model
+
+
+def snapshot_creation(project_name, model: dl.Model, env: str = 'prod', resnet_ver='50'):
+    dl.setenv(env)
+    project = dl.projects.get(project_name)
+    bucket = dl.buckets.create(dl.BucketType.GCS,
+                               gcs_project_name='viewo-main',
+                               gcs_bucket_name='model-mgmt-snapshots',
+                               gcs_prefix='ResNet{}'.format(resnet_ver))
+    snapshot = model.snapshots.create(snapshot_name='pretrained-resnet{}'.format(resnet_ver),
+                                      description='resnset{} pretrained on imagenet'.format(resnet_ver),
+                                      tags=['pretrained', 'imagenet'],
+                                      dataset_id=None,
+                                      is_global=True,
+                                      # status='trained',
+                                      configuration={'weights_filename': 'model.pth',
+                                                     'classes_filename': 'classes.json'},
+                                      project_id=project.id,
+                                      bucket=bucket,
+                                      labels=_get_imagenet_label_json()
+                                      )
+    return snapshot
+
+
+def model_and_snapshot_creation(env: str = 'prod', resnet_ver='50'):
+    model = model_creation(env=env)
+    print("Model : {} - {} created".format(model.name, model.id))
+    snapshot = snapshot_creation(project_name, model=model, env=env, resnet_ver=resnet_ver)
+    print("Snapshot : {} - {} created".format(snapshot.name, snapshot.id))